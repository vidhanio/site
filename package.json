{
  "name": "home",
  "private": true,
  "scripts": {
    "dev": "next dev",
    "build": "next build",
    "start": "next start",
    "lint": "next lint"
  },
  "dependencies": {
<<<<<<< HEAD
    "next": "^12.0.7",
    "react": "^17.0.2",
    "react-dom": "^17.0.2",
=======
>>>>>>> 9ab4fde1
    "@fortawesome/fontawesome-svg-core": "^1.2.36",
    "@fortawesome/free-brands-svg-icons": "^5.15.4",
    "@fortawesome/free-solid-svg-icons": "^5.15.4",
    "@fortawesome/react-fontawesome": "^0.1.16",
    "next": "^12.0.7",
    "react": "^17.0.2",
    "react-dom": "^17.0.2",
    "vidhanio-components": "latest"
  },
  "devDependencies": {
    "@types/node": "^16.11.12",
    "@types/react": "^17.0.37",
    "autoprefixer": "^10.4.0",
    "eslint": "<8.0.0",
    "eslint-config-next": "^12.0.7",
    "postcss": "^8.4.4",
    "tailwindcss": "^2.2.19",
    "typescript": "^4.5.2"
  }
}<|MERGE_RESOLUTION|>--- conflicted
+++ resolved
@@ -8,12 +8,6 @@
     "lint": "next lint"
   },
   "dependencies": {
-<<<<<<< HEAD
-    "next": "^12.0.7",
-    "react": "^17.0.2",
-    "react-dom": "^17.0.2",
-=======
->>>>>>> 9ab4fde1
     "@fortawesome/fontawesome-svg-core": "^1.2.36",
     "@fortawesome/free-brands-svg-icons": "^5.15.4",
     "@fortawesome/free-solid-svg-icons": "^5.15.4",
