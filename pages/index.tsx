import React from "react";
import Image from "next/image";
import Link from "next/link";
import { FontAwesomeIcon } from "@fortawesome/react-fontawesome";
import { IconProp } from "@fortawesome/fontawesome-svg-core";
import "@fortawesome/fontawesome-svg-core/styles.css";
import {
  faTwitter,
  faLinkedin,
  faGithub,
} from "@fortawesome/free-brands-svg-icons";
import {
  faEnvelope,
  faGlobe,
  faArrowDown,
} from "@fortawesome/free-solid-svg-icons";
import CheckpointImage from "../public/checkpoint.png";
import VirtualBoxImage from "../public/virtualbox.png";
import TripleTacToeImage from "../public/triple-tac-toe.png";

interface SocialProps {
  icon: IconProp;
  url: string;
  name: string;
}

interface GitHubProjectProps {
  url: string;
  imageSrc: string | StaticImageData;
  body: string;
}

function Social({ icon, url, name }: SocialProps) {
  return (
    <a
      className="flex flex-row gap-2 justify-center items-center text-lg text-blue-500 transition-colors hover:text-blue-400 dark:hover:text-blue-600"
      href={url}
    >
      <FontAwesomeIcon icon={icon}></FontAwesomeIcon>
      <div>{name}</div>
    </a>
  );
}

function GitHubProject({ url, imageSrc, body }: GitHubProjectProps) {
  return (
    <a href={url}>
      <div className="flex flex-col gap-4 justify-center items-center p-8 w-96 text-lg text-black bg-white rounded-xl md:w-auto md:max-h-64">
        <div className="flex flex-row gap-2 items-center">
          <FontAwesomeIcon icon={faGithub}></FontAwesomeIcon>
          <div className="text-sm">/</div>
          <h3 className="text-xl font-bold">{url.split("/").pop()}</h3>
        </div>
        <div className="flex flex-col gap-4 items-center text-center md:text-left md:flex-row">
          <div className="w-32 h-32">
            <Image
              src={imageSrc}
              alt="project"
              layout="responsive"
              className="rounded-lg shadow-xl"
            />
          </div>
          <div className="w-64">{body}</div>
        </div>
      </div>
    </a>
  );
}

interface SectionProps {
  title: string;
  subtitle?: React.ReactNode;
  children: React.ReactNode;
}

function Section({ title, subtitle, children }: SectionProps) {
  return (
    <div className="flex flex-col gap-16 justify-center items-center p-16 min-h-screen">
      <h3 className="text-8xl font-black text-black dark:text-white">
        {title}
      </h3>
      {children}
    </div>
  );
}

class Home extends React.Component {
  render() {
    return (
<<<<<<< HEAD
      <div className="flex flex-col justify-center items-center w-screen min-h-screen">
        <Section title="vidhan">
          <div className="flex flex-col gap-2 font-bold md:flex-row md:gap-4">
            <Social
              icon={faEnvelope}
              url="mailto:me@vidhan.io"
              name="me@vidhan.io"
            ></Social>
            <Social
              icon={faGithub}
              url="https://github.com/vidhanio"
              name="vidhanio"
            ></Social>
            <Social
              icon={faLinkedin}
              url="https://linkedin.com/in/vidhanio"
              name="vidhanio"
            ></Social>
            <Social
              icon={faTwitter}
              url="https://twitter.com/vidhanio"
              name="vidhanio"
            ></Social>
=======
      <div className="flex flex-col items-center justify-center w-full min-h-screen">
        <div className="flex flex-col items-center justify-center min-h-screen gap-16 p-16">
          <div className="flex flex-col items-center justify-center gap-4">
            <h1 className="font-black text-black text-8xl dark:text-white">
              vidhan
            </h1>
            <div className="flex flex-col gap-2 font-bold md:flex-row md:gap-4">
              <Social
                icon={faEnvelope}
                url="mailto:me@vidhan.io"
                name="me@vidhan.io"
              ></Social>
              <Social
                icon={faGithub}
                url="https://github.com/vidhanio"
                name="vidhanio"
              ></Social>
              <Social
                icon={faLinkedin}
                url="https://linkedin.com/in/vidhanio"
                name="vidhanio"
              ></Social>
              <Social
                icon={faTwitter}
                url="https://twitter.com/vidhanio"
                name="vidhanio"
              ></Social>
            </div>
>>>>>>> 2810ef17
          </div>
          <a
            href="#projects"
            className="text-4xl text-white transition-colors hover:text-blue-500"
          >
            <FontAwesomeIcon icon={faArrowDown}></FontAwesomeIcon>{" "}
          </a>
        </Section>
        <div
          id="projects"
          className="flex flex-col gap-16 justify-center items-center p-16 min-h-screen"
        >
          <h1 className="text-8xl font-black text-black dark:text-white">
            projects
          </h1>{" "}
          <div className="flex flex-col flex-wrap gap-4 justify-center items-center md:flex-row">
            <GitHubProject
              url="https://github.com/vidhanio/checkpoint"
              imageSrc={CheckpointImage}
              body="A discord verification bot for servers in the Peel District School Board."
            ></GitHubProject>
            <GitHubProject
              url="https://github.com/vidhanio/virtualbox-rich-presence"
              imageSrc={VirtualBoxImage}
              body="A discord rich presence for VirtualBox."
            ></GitHubProject>
            <GitHubProject
              url="https://github.com/vidhanio/triple-tac-toe"
              imageSrc={TripleTacToeImage}
              body="A simple game of triple tac toe."
            ></GitHubProject>
          </div>
        </div>
      </div>
    );
  }
}

export default Home;<|MERGE_RESOLUTION|>--- conflicted
+++ resolved
@@ -87,8 +87,7 @@
 class Home extends React.Component {
   render() {
     return (
-<<<<<<< HEAD
-      <div className="flex flex-col justify-center items-center w-screen min-h-screen">
+      <div className="flex flex-col justify-center items-center w-full min-h-screen">
         <Section title="vidhan">
           <div className="flex flex-col gap-2 font-bold md:flex-row md:gap-4">
             <Social
@@ -111,36 +110,6 @@
               url="https://twitter.com/vidhanio"
               name="vidhanio"
             ></Social>
-=======
-      <div className="flex flex-col items-center justify-center w-full min-h-screen">
-        <div className="flex flex-col items-center justify-center min-h-screen gap-16 p-16">
-          <div className="flex flex-col items-center justify-center gap-4">
-            <h1 className="font-black text-black text-8xl dark:text-white">
-              vidhan
-            </h1>
-            <div className="flex flex-col gap-2 font-bold md:flex-row md:gap-4">
-              <Social
-                icon={faEnvelope}
-                url="mailto:me@vidhan.io"
-                name="me@vidhan.io"
-              ></Social>
-              <Social
-                icon={faGithub}
-                url="https://github.com/vidhanio"
-                name="vidhanio"
-              ></Social>
-              <Social
-                icon={faLinkedin}
-                url="https://linkedin.com/in/vidhanio"
-                name="vidhanio"
-              ></Social>
-              <Social
-                icon={faTwitter}
-                url="https://twitter.com/vidhanio"
-                name="vidhanio"
-              ></Social>
-            </div>
->>>>>>> 2810ef17
           </div>
           <a
             href="#projects"
